--- conflicted
+++ resolved
@@ -11,11 +11,7 @@
 
 jobs:
   mypy:
-<<<<<<< HEAD
-    runs-on: ubuntu-20.04
-=======
     runs-on: ubuntu-22.04
->>>>>>> a7a5e729
     steps:
       - uses: actions/checkout@11bd71901bbe5b1630ceea73d27597364c9af683 # v4.2.2
       - name: Set up Python
@@ -26,10 +22,7 @@
         run: mypy --strict mscerts
 
   test:
-<<<<<<< HEAD
     # Pin to version 22.04 due to wbond/oscrypto#78
-=======
->>>>>>> a7a5e729
     runs-on: ubuntu-22.04
     strategy:
       matrix:
@@ -39,11 +32,8 @@
         - "3.9"
         - "3.10"
         - "3.11"
-<<<<<<< HEAD
-=======
         - "3.12"
         - "3.13"
->>>>>>> a7a5e729
     steps:
     - uses: actions/checkout@11bd71901bbe5b1630ceea73d27597364c9af683 # v4.2.2
     - name: Set up Python ${{ matrix.python-version }}
